{ lib
, config
, pkgs
, ...
} @ args:
let
  cfg = config.programs.plasma;
  desktopWidgets = if cfg.desktop.widgets != null then cfg.desktop.widgets else [ ];
  hasWidget = widgetName:
    builtins.any (panel: builtins.any (widget: widget.name == widgetName) panel.widgets) cfg.panels ||
    builtins.any (widget: widget.name == widgetName) desktopWidgets;

  # An attrset keeping track of the packages which should be added when a
  # widget is present in the config.
  additionalWidgetPackages = with pkgs; {
    "com.github.antroids.application-title-bar" = [ application-title-bar ];
    plasmusic-toolbar = [ plasmusic-toolbar ];
    "luisbocanegra.panel.colorizer" = [ plasma-panel-colorizer ];
    "org.kde.windowbuttons" = [ kdePackages.applet-window-buttons6 ];
  };
  # An attrset of service-names and widgets/conditions. If any of the
  # conditions (given in cond) evaluate to true for any of the widgets with the
  # name given in the widget attribute, the service is marked for restart in
  # the panel-script.
  serviceRestarts = {
    "plasma-plasmashell" = [
      {
        widget = "org.kde.plasma.systemmonitor";
        cond = widget: ((builtins.hasAttr "org.kde.ksysguard.piechart/General" widget.config) && (builtins.hasAttr "showLegend" widget.config."org.kde.ksysguard.piechart/General"));
      }
    ];
  };
  widgetsOfName = name: (lib.filter (w: w.name == name) (lib.flatten (map (panel: panel.widgets) cfg.panels)));
  shouldRestart = service:
    (
      let candidates = serviceRestarts."${service}";
      in (builtins.any (x: x) (map (v: (builtins.any v.cond (widgetsOfName v.widget))) candidates))
    );

  widgets = import ./widgets args;

  panelType = lib.types.submodule ({ config, ... }: {
    options = {
      height = lib.mkOption {
        type = lib.types.int;
        default = 44;
        description = "The height of the panel.";
      };
      offset = lib.mkOption {
        type = with lib.types; nullOr int;
        default = null;
        example = 100;
        description = "The offset of the panel from the anchor-point.";
      };
      minLength = lib.mkOption {
        type = with lib.types; nullOr int;
        default = null;
        example = 1000;
        description = "The minimum required length/width of the panel.";
      };
      maxLength = lib.mkOption {
        type = with lib.types; nullOr int;
        default = null;
        example = 1600;
        description = "The maximum allowed length/width of the panel.";
      };
      lengthMode = lib.mkOption {
        type = with lib.types; nullOr (enum [ "fit" "fill" "custom" ]);
        default =
          if config.minLength != null || config.maxLength != null then
            "custom"
          else
            null;
        example = "fit";
        description = "The length mode of the panel. Defaults to `custom` if either `minLength` or `maxLength` is set.";
      };
      location = lib.mkOption {
        type = with lib.types; nullOr (enum [ "top" "bottom" "left" "right" "floating" ]);
        default = "bottom";
        example = "left";
        description = "The location of the panel.";
      };
      alignment = lib.mkOption {
        type = with lib.types; nullOr (enum [ "left" "center" "right" ]);
        default = "center";
        example = "right";
        description = "The alignment of the panel.";
      };
      hiding = lib.mkOption {
        type = with lib.types; nullOr (enum [
          "none"
          "autohide"
          # Plasma 5 only
          "windowscover"
          "windowsbelow"
          # Plasma 6 only
          "dodgewindows"
          "normalpanel"
          "windowsgobelow"
        ]);
        default = null;
        example = "autohide";
        description = ''
          The hiding mode of the panel. Here windowscover and windowsbelow are
          plasma 5 only, while dodgewindows, windowsgobelow and normalpanel are
          plasma 6 only.
        '';
      };
      floating = lib.mkEnableOption "Enable or disable floating style.";
      widgets = lib.mkOption {
        type = lib.types.listOf widgets.type;
        default = [
          "org.kde.plasma.kickoff"
          "org.kde.plasma.pager"
          "org.kde.plasma.icontasks"
          "org.kde.plasma.marginsseparator"
          "org.kde.plasma.systemtray"
          "org.kde.plasma.digitalclock"
          "org.kde.plasma.showdesktop"
        ];
        example = [
          "org.kde.plasma.kickoff"
          "org.kde.plasma.icontasks"
          "org.kde.plasma.marginsseparator"
          "org.kde.plasma.digitalclock"
        ];
        description = ''
          The widgets to use in the panel. To get the names, it may be useful
          to look in the share/plasma/plasmoids folder of the nix-package the
          widget/plasmoid is from. Some packages which include some
          widgets/plasmoids are for example plasma-desktop and
          plasma-workspace.
        '';
        apply = map widgets.convert;
      };
      screen = lib.mkOption {
        type = with lib.types; nullOr (oneOf [ ints.unsigned (listOf ints.unsigned) (enum [ "all" ]) ]);
        default = null;
        description = ''
          The screen the panel should appear on. Can be an int, or a list of ints,
          starting from 0, representing the ID of the screen the panel should
          appear on. Alternatively it can be set to "all" if the panel should
          appear on all the screens.
        '';
      };
      extraSettings = lib.mkOption {
        type = with lib.types; nullOr str;
        default = null;
        description = ''
          Extra lines to add to the layout.js. See
          https://develop.kde.org/docs/plasma/scripting/ for inspiration.
        '';
      };
    };
  });

  anyPanelSet = (builtins.length cfg.panels) > 0;
in
{
  imports = [
    (lib.mkRemovedOptionModule [ "programs" "plasma" "extraWidgets" ] "Place the widget packages in home.packages or environment.systemPackages instead.")
  ];

  options.programs.plasma.panels = lib.mkOption {
    type = lib.types.listOf panelType;
    default = [ ];
  };

  config = (lib.mkIf cfg.enable {
    home.packages = (lib.flatten (lib.filter (x: x != null)
      (lib.mapAttrsToList
        (widgetName: packages: if (hasWidget widgetName) then packages else null)
        additionalWidgetPackages)));

    programs.plasma.startup.desktopScript."panels" = (lib.mkIf anyPanelSet
      (
        let
          anyNonDefaultScreens = ((builtins.any (panel: panel.screen != null)) cfg.panels);
          panelPreCMD = ''
            # We delete plasma-org.kde.plasma.desktop-appletsrc to hinder it
            # growing indefinitely. See:
            # https://github.com/nix-community/plasma-manager/issues/76
            [ -f ${config.xdg.configHome}/plasma-org.kde.plasma.desktop-appletsrc ] && rm ${config.xdg.configHome}/plasma-org.kde.plasma.desktop-appletsrc
          '';
          panelLayoutStr = (import ../lib/panel.nix { inherit lib; inherit config; });
          panelPostCMD = (if anyNonDefaultScreens then ''
            sed -i 's/^lastScreen\\x5b$i\\x5d=/lastScreen[$i]=/' ${config.xdg.configHome}/plasma-org.kde.plasma.desktop-appletsrc
          '' else "");
<<<<<<< HEAD
          # This meaningless comment inserts the URL into the desktop-script
          # which means that when the wallpaper is updated, the sha256 hash
          # changes and the script will be re-run.
          wallpaperDesktopScript = (if (cfg.workspace.wallpaper != null) then ''
            // Wallpaper to set later: ${cfg.workspace.wallpaper}
          '' else "");
          wallpaperPostCMD = (if (cfg.workspace.wallpaper != null) then ''
            plasma-apply-wallpaperimage ${cfg.workspace.wallpaper} ${lib.optionalString (cfg.workspace.wallpaperFillMode != null) "--fill-mode ${cfg.workspace.wallpaperFillMode}"}
          '' else "");
          wallpaperSlideShow = (if (cfg.workspace.wallpaperSlideShow != null) then ''
            // Wallpaper slideshow
            let allDesktops = desktops();
            for (var desktopIndex = 0; desktopIndex < allDesktops.length; desktopIndex++) {
                var desktop = allDesktops[desktopIndex];
                desktop.wallpaperPlugin = "org.kde.slideshow";
                desktop.currentConfigGroup = Array("Wallpaper", "org.kde.slideshow", "General");
                desktop.writeConfig("SlidePaths", ${with cfg.workspace.wallpaperSlideShow; if ((builtins.isPath path) || (builtins.isString path)) then
                  "\"" + (builtins.toString path) + "\"" else
                  "[" + (builtins.concatStringsSep "," (map (s: "\"" + s + "\"") path)) + "]"});
                desktop.writeConfig("SlideInterval", "${builtins.toString cfg.workspace.wallpaperSlideShow.interval}");
                ${lib.optionalString (cfg.workspace.wallpaperFillMode != null) ''desktop.writeConfig("FillMode", "${toString wallpaperFillModeTypes.${cfg.workspace.wallpaperFillMode}}");''}
            }
          '' else "");
          wallpaperPOTD = (if (cfg.workspace.wallpaperPictureOfTheDay != null) then ''
            // Wallpaper POTD
            let allDesktops = desktops();
            for (const desktop of allDesktops) {
                desktop.wallpaperPlugin = "org.kde.potd";
                desktop.currentConfigGroup = ["Wallpaper", "org.kde.potd", "General"];
                desktop.writeConfig("Provider", "${cfg.workspace.wallpaperPictureOfTheDay.provider}");
                desktop.writeConfig("UpdateOverMeteredConnection", "${if (cfg.workspace.wallpaperPictureOfTheDay.updateOverMeteredConnection) then "1" else "0"}");
                ${lib.optionalString (cfg.workspace.wallpaperFillMode != null) ''desktop.writeConfig("FillMode", "${toString wallpaperFillModeTypes.${cfg.workspace.wallpaperFillMode}}");''}
              }
          '' else "");
          wallpaperPlainColor = (if (cfg.workspace.wallpaperPlainColor != null) then ''
            // Wallpaper plain color
            let allDesktops = desktops();
            for (var desktopIndex = 0; desktopIndex < allDesktops.length; desktopIndex++) {
                var desktop = allDesktops[desktopIndex];
                desktop.wallpaperPlugin = "org.kde.color";
                desktop.currentConfigGroup = Array("Wallpaper", "org.kde.color", "General");
                desktop.writeConfig("Color", "${cfg.workspace.wallpaperPlainColor}");
            }
          '' else ""
          );
=======
>>>>>>> 60becd0e
        in
        {
          preCommands = panelPreCMD;
          text = panelLayoutStr;
          postCommands = panelPostCMD;
          restartServices =
            (lib.unique (if anyNonDefaultScreens then [ "plasma-plasmashell" ] else [ ])
              ++ (lib.filter (service: shouldRestart service) (builtins.attrNames serviceRestarts)));
          priority = 2;
        }
      ));
  });
}<|MERGE_RESOLUTION|>--- conflicted
+++ resolved
@@ -186,54 +186,6 @@
           panelPostCMD = (if anyNonDefaultScreens then ''
             sed -i 's/^lastScreen\\x5b$i\\x5d=/lastScreen[$i]=/' ${config.xdg.configHome}/plasma-org.kde.plasma.desktop-appletsrc
           '' else "");
-<<<<<<< HEAD
-          # This meaningless comment inserts the URL into the desktop-script
-          # which means that when the wallpaper is updated, the sha256 hash
-          # changes and the script will be re-run.
-          wallpaperDesktopScript = (if (cfg.workspace.wallpaper != null) then ''
-            // Wallpaper to set later: ${cfg.workspace.wallpaper}
-          '' else "");
-          wallpaperPostCMD = (if (cfg.workspace.wallpaper != null) then ''
-            plasma-apply-wallpaperimage ${cfg.workspace.wallpaper} ${lib.optionalString (cfg.workspace.wallpaperFillMode != null) "--fill-mode ${cfg.workspace.wallpaperFillMode}"}
-          '' else "");
-          wallpaperSlideShow = (if (cfg.workspace.wallpaperSlideShow != null) then ''
-            // Wallpaper slideshow
-            let allDesktops = desktops();
-            for (var desktopIndex = 0; desktopIndex < allDesktops.length; desktopIndex++) {
-                var desktop = allDesktops[desktopIndex];
-                desktop.wallpaperPlugin = "org.kde.slideshow";
-                desktop.currentConfigGroup = Array("Wallpaper", "org.kde.slideshow", "General");
-                desktop.writeConfig("SlidePaths", ${with cfg.workspace.wallpaperSlideShow; if ((builtins.isPath path) || (builtins.isString path)) then
-                  "\"" + (builtins.toString path) + "\"" else
-                  "[" + (builtins.concatStringsSep "," (map (s: "\"" + s + "\"") path)) + "]"});
-                desktop.writeConfig("SlideInterval", "${builtins.toString cfg.workspace.wallpaperSlideShow.interval}");
-                ${lib.optionalString (cfg.workspace.wallpaperFillMode != null) ''desktop.writeConfig("FillMode", "${toString wallpaperFillModeTypes.${cfg.workspace.wallpaperFillMode}}");''}
-            }
-          '' else "");
-          wallpaperPOTD = (if (cfg.workspace.wallpaperPictureOfTheDay != null) then ''
-            // Wallpaper POTD
-            let allDesktops = desktops();
-            for (const desktop of allDesktops) {
-                desktop.wallpaperPlugin = "org.kde.potd";
-                desktop.currentConfigGroup = ["Wallpaper", "org.kde.potd", "General"];
-                desktop.writeConfig("Provider", "${cfg.workspace.wallpaperPictureOfTheDay.provider}");
-                desktop.writeConfig("UpdateOverMeteredConnection", "${if (cfg.workspace.wallpaperPictureOfTheDay.updateOverMeteredConnection) then "1" else "0"}");
-                ${lib.optionalString (cfg.workspace.wallpaperFillMode != null) ''desktop.writeConfig("FillMode", "${toString wallpaperFillModeTypes.${cfg.workspace.wallpaperFillMode}}");''}
-              }
-          '' else "");
-          wallpaperPlainColor = (if (cfg.workspace.wallpaperPlainColor != null) then ''
-            // Wallpaper plain color
-            let allDesktops = desktops();
-            for (var desktopIndex = 0; desktopIndex < allDesktops.length; desktopIndex++) {
-                var desktop = allDesktops[desktopIndex];
-                desktop.wallpaperPlugin = "org.kde.color";
-                desktop.currentConfigGroup = Array("Wallpaper", "org.kde.color", "General");
-                desktop.writeConfig("Color", "${cfg.workspace.wallpaperPlainColor}");
-            }
-          '' else ""
-          );
-=======
->>>>>>> 60becd0e
         in
         {
           preCommands = panelPreCMD;
