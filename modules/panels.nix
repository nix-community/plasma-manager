--- conflicted
+++ resolved
@@ -12,11 +12,8 @@
   additionalWidgetPackages = with pkgs; {
     "com.github.antroids.application-title-bar" = [ application-title-bar ];
     plasmusic-toolbar = [ plasmusic-toolbar ];
-<<<<<<< HEAD
     "luisbocanegra.panel.colorizer" = [ plasma-panel-colorizer ];
-=======
     "org.kde.windowbuttons" = [ kdePackages.applet-window-buttons6 ];
->>>>>>> 110d50c3
   };
   # An attrset of service-names and widgets/conditions. If any of the
   # conditions (given in cond) evaluate to true for any of the widgets with the
