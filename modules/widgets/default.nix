{ lib, ... } @ args:
let
  args' = args // {
    widgets = self;
  };

  sources = lib.attrsets.mergeAttrsList (map (s: import s args') [
    ./app-menu.nix
    ./application-title-bar.nix
    ./battery.nix
    ./digital-clock.nix
    ./icon-tasks.nix
    ./keyboard-layout.nix
    ./kicker.nix
    ./kickerdash.nix
    ./kickoff.nix
<<<<<<< HEAD
    ./panel-spacer-extended.nix
=======
    ./panel-spacer.nix
>>>>>>> 5c97fe8a
    ./plasma-panel-colorizer.nix
    ./plasmusic-toolbar.nix
    ./system-monitor.nix
    ./system-tray.nix
  ]);

  positionType = lib.types.submodule {
    options = {
      horizontal = lib.mkOption {
        type = lib.types.ints.unsigned;
        example = 500;
        description = "The horizontal position of the widget.";
      };
      vertical = lib.mkOption {
        type = lib.types.ints.unsigned;
        example = 500;
        description = "The vertical position of the widget.";
      };
    };
  };

  sizeType = lib.types.submodule {
    options = {
      width = lib.mkOption {
        type = lib.types.ints.unsigned;
        example = 500;
        description = "The width of the widget.";
      };
      height = lib.mkOption {
        type = lib.types.ints.unsigned;
        example = 500;
        description = "The height of the widget.";
      };
    };
  };

  compositeWidgetType = lib.pipe sources [
    (builtins.mapAttrs
      (_: s: lib.mkOption {
        inherit (s) description;
        type = lib.types.submodule (submoduleArgs: {
          options = if builtins.isFunction s.opts then s.opts submoduleArgs else s.opts;
        });
      }))
    lib.types.attrTag
  ];

  simpleWidgetType = lib.types.submodule {
    options = {
      name = lib.mkOption {
        type = lib.types.str;
        example = "org.kde.plasma.kickoff";
        description = "The name of the widget to add.";
      };
      config = lib.mkOption {
        type = (import ./lib.nix (args // { widgets = self; })).configValueType;
        default = null;
        example = {
          General.icon = "nix-snowflake-white";
        };
        description = '' 
          Configuration options for the widget.

          See https://develop.kde.org/docs/plasma/scripting/keys/ for an (incomplete) list of options
          that can be set here.
        '';
      };
      extraConfig = lib.mkOption {
        type = lib.types.lines;
        default = "";
        example = ''
          (widget) => {
            widget.currentConfigGroup = ["General"];
            widget.writeConfig("title", "My widget");
          }
        '';
        description = ''
          Extra configuration for the widget in JavaScript.

          Should be a lambda/anonymous function that takes the widget as its sole argument,
          which can then be called by the script.
        '';
      };
    };
  };

  desktopSimpleWidgetType = lib.types.submodule {
    options = {
      name = lib.mkOption {
        type = lib.types.str;
        example = "org.kde.plasma.kickoff";
        description = "The name of the widget to add.";
      };
      position = lib.mkOption {
        type = positionType;
        example = {
          horizontal = 500;
          vertical = 500;
        };
        description = "The position of the widget.";
      };
      size = lib.mkOption {
        type = sizeType;
        example = {
          width = 500;
          height = 500;
        };
        description = "The size of the widget.";
      };
      config = lib.mkOption {
        type = (import ./lib.nix (args // { widgets = self; })).configValueType;
        default = null;
        example = {
          General.icon = "nix-snowflake-white";
        };
        description = '' 
          Configuration options for the widget.

          See https://develop.kde.org/docs/plasma/scripting/keys/ for an (incomplete) list of options
          that can be set here.
        '';
      };
      extraConfig = lib.mkOption {
        type = lib.types.lines;
        default = "";
        example = ''
          (widget) => {
            widget.currentConfigGroup = ["General"];
            widget.writeConfig("title", "My widget");
          }
        '';
        description = ''
          Extra configuration for the widget in JavaScript.

          Should be a lambda/anonymous function that takes the widget as its sole argument,
          which can then be called by the script.
        '';
      };
    };
  };

  isKnownWidget = lib.flip builtins.hasAttr sources;

  self = {
    inherit isKnownWidget positionType sizeType;

    type = lib.types.oneOf [ lib.types.str compositeWidgetType simpleWidgetType ];
    desktopType = lib.types.oneOf [ compositeWidgetType desktopSimpleWidgetType ];

    lib = import ./lib.nix (args // { widgets = self; });

    desktopConvert = widget:
      let
        inherit (builtins) length head attrNames mapAttrs isAttrs isString;
        keys = attrNames widget;
        type = head keys;

        base = {
          config = null;
          extraConfig = "";
        };
        converters = mapAttrs (_: s: s.convert) sources;
      in
      if isAttrs widget && length keys == 1 && isKnownWidget type then
        let
          convertedWidget = converters.${type} widget.${type};
        in
          base // convertedWidget // {
            position = if isAttrs widget.${type}.position then widget.${type}.position else (throw "Desktop widget requires a position");
            size = if isAttrs widget.${type}.size then widget.${type}.size else (throw "Desktop widget requires a size");
          }
      else widget; # not a known composite type

    convert = widget:
      let
        inherit (builtins) length head attrNames mapAttrs isAttrs isString;
        keys = attrNames widget;
        type = head keys;

        base = {
          config = null;
          extraConfig = "";
        };
        converters = mapAttrs (_: s: s.convert) sources;
      in
      if isString widget then
        base // { name = widget; }
      else if isAttrs widget && length keys == 1 && isKnownWidget type then
        base // converters.${type} widget.${type}
      else widget; # not a known composite type
  };
in
self<|MERGE_RESOLUTION|>--- conflicted
+++ resolved
@@ -14,11 +14,8 @@
     ./kicker.nix
     ./kickerdash.nix
     ./kickoff.nix
-<<<<<<< HEAD
+    ./panel-spacer.nix
     ./panel-spacer-extended.nix
-=======
-    ./panel-spacer.nix
->>>>>>> 5c97fe8a
     ./plasma-panel-colorizer.nix
     ./plasmusic-toolbar.nix
     ./system-monitor.nix
