{ lib, ... } @ args:
let
  args' = args // {
    widgets = self;
  };

  sources = lib.attrsets.mergeAttrsList (map (s: import s args') [
    ./application-title-bar.nix
    ./battery.nix
    ./digital-clock.nix
    ./icon-tasks.nix
    ./keyboard-layout.nix
<<<<<<< HEAD
    ./kicker.nix
=======
    ./kickerdash.nix
>>>>>>> a9288a30
    ./kickoff.nix
    ./plasma-panel-colorizer.nix
    ./plasmusic-toolbar.nix
    ./system-monitor.nix
    ./system-tray.nix
  ]);

  compositeWidgetType = lib.pipe sources [
    (builtins.mapAttrs
      (_: s: lib.mkOption {
        inherit (s) description;
        type = lib.types.submodule (submoduleArgs: {
          options = if builtins.isFunction s.opts then s.opts submoduleArgs else s.opts;
        });
      }))
    lib.types.attrTag
  ];

  simpleWidgetType = lib.types.submodule {
    options = {
      name = lib.mkOption {
        type = lib.types.str;
        example = "org.kde.plasma.kickoff";
        description = "The name of the widget to add.";
      };
      config = lib.mkOption {
        type = (import ./lib.nix (args // { widgets = self; })).configValueType;
        default = null;
        example = {
          General.icon = "nix-snowflake-white";
        };
        description = '' 
          Configuration options for the widget.

          See https://develop.kde.org/docs/plasma/scripting/keys/ for an (incomplete) list of options
          that can be set here.
        '';
      };
      extraConfig = lib.mkOption {
        type = lib.types.lines;
        default = "";
        example = ''
          (widget) => {
            widget.currentConfigGroup = ["General"];
            widget.writeConfig("title", "My widget");
          }
        '';
        description = ''
          Extra configuration for the widget in JavaScript.

          Should be a lambda/anonymous function that takes the widget as its sole argument,
          which can then be called by the script.
        '';
      };
    };
  };

  isKnownWidget = lib.flip builtins.hasAttr sources;

  self = {
    inherit isKnownWidget;

    type = lib.types.oneOf [ lib.types.str compositeWidgetType simpleWidgetType ];

    lib = import ./lib.nix (args // { widgets = self; });

    convert = widget:
      let
        inherit (builtins) length head attrNames mapAttrs isAttrs isString;
        keys = attrNames widget;
        type = head keys;

        base = {
          config = null;
          extraConfig = "";
        };
        converters = mapAttrs (_: s: s.convert) sources;
      in
      if isString widget then
        base // { name = widget; }
      else if isAttrs widget && length keys == 1 && isKnownWidget type then
        base // converters.${type} widget.${type}
      else widget; # not a known composite type
  };
in
self<|MERGE_RESOLUTION|>--- conflicted
+++ resolved
@@ -10,11 +10,8 @@
     ./digital-clock.nix
     ./icon-tasks.nix
     ./keyboard-layout.nix
-<<<<<<< HEAD
     ./kicker.nix
-=======
     ./kickerdash.nix
->>>>>>> a9288a30
     ./kickoff.nix
     ./plasma-panel-colorizer.nix
     ./plasmusic-toolbar.nix
