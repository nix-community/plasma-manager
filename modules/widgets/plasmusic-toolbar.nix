--- conflicted
+++ resolved
@@ -270,7 +270,16 @@
         displayInSeparateLines = mkBoolOption "Whether to display song information (title and artist) in separate lines or not.";
       };
       showPlaybackControls = mkBoolOption "Whether to show playback controls or not.";
-<<<<<<< HEAD
+      font = mkOption {
+        type = types.nullOr fontType;
+        default = null;
+        example = {
+          family = "Noto Sans";
+          pointSize = 10;
+        };
+        description = "Custom font to use for the widget.";
+        apply = font: if font == null then null else qfont.fontToString font;
+      };
       settings = mkOption {
         type = with types; nullOr (attrsOf (attrsOf (either (oneOf [ bool float int str ]) (listOf (oneOf [ bool float int str ])))));
         default = null;
@@ -285,17 +294,6 @@
           See available options at https://github.com/ccatterina/plasmusic-toolbar/blob/main/src/contents/config/main.xml
         '';
         apply = settings: if settings == null then {} else settings;
-=======
-      font = mkOption {
-        type = types.nullOr fontType;
-        default = null;
-        example = {
-          family = "Noto Sans";
-          pointSize = 10;
-        };
-        description = "Custom font to use for the widget.";
-        apply = font: if font == null then null else qfont.fontToString font;
->>>>>>> cb7fb09e
       };
     };
     convert =
@@ -303,11 +301,8 @@
       , preferredSource
       , songText
       , showPlaybackControls
-<<<<<<< HEAD
+      , font
       , settings
-=======
-      , font
->>>>>>> cb7fb09e
       }: {
         name = "plasmusic-toolbar";
         config = lib.recursiveUpdate {
@@ -324,19 +319,13 @@
               separateText = songText.displayInSeparateLines;
               textScrollingBehaviour = songText.scrolling.behavior;
 
-<<<<<<< HEAD
               commandsInPanel = showPlaybackControls;
+              
+              useCustomFont = (font != null);
+              customFont = font;
             }
           );
         } settings;
-=======
-            commandsInPanel = showPlaybackControls;
-
-            useCustomFont = (font != null);
-            customFont = font;
-          }
-        );
->>>>>>> cb7fb09e
       };
   };
 }