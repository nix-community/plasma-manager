{ lib, ... }:
let
  inherit (lib) mkOption types;

  mkBoolOption = description: lib.mkOption {
    type = with lib.types; nullOr bool;
    default = null;
    inherit description;
  };

  convertHorizontalAlignment = horizontalAlignment:
    let
      mappings = {
<<<<<<< HEAD
        left = 1;
        right = 2;
        center = 4;
        justify = 8;
=======
        "left" = 1;
        "right" = 2;
        "center" = 4;
        "justify" = 8;
>>>>>>> 517d8e85
      };
    in
      mappings.${horizontalAlignment} or (throw "Invalid enum value: ${horizontalAlignment}");

  convertVerticalAlignment = verticalAlignment:
    let
      mappings = {
<<<<<<< HEAD
        top = 1;
        center = 128;
        bottom = 64;
        baseline = 256;
=======
        "top" = 1;
        "center" = 128;
        "bottom" = 64;
        "baseline" = 256;
>>>>>>> 517d8e85
      };
    in
      mappings.${verticalAlignment} or (throw "Invalid enum value: ${verticalAlignment}");

  getIndexFromEnum = enum: value:
    if value == null
    then null
    else
      lib.lists.findFirstIndex
        (x: x == value)
        (throw "getIndexFromEnum (application-title-bar widget): Value ${value} isn't present in the enum. This is a bug")
        enum;

  fontType = types.submodule {
    options = {
      bold = mkBoolOption "Enable bold text.";
      fit =
        let enumVals = [ "fixedSize" "horizontalFit" "verticalFit" "fit" ];
        in mkOption {
          type = with types; nullOr (enum enumVals);
          default = null;
          example = "fixedSize";
          description = "The mode of the size of the font.";
          apply = getIndexFromEnum enumVals;
        };
      size = mkOption {
        type = types.ints.positive;
        default = 10;
        description = "The size of the font.";
      };
    };
  };

  marginType = types.submodule {
    options = {
      left = mkOption {
        type = types.ints.unsigned;
        default = 10;
        description = "The left margin.";
      };
      right = mkOption {
        type = types.ints.unsigned;
        default = 10;
        description = "The right margin.";
      };
      top = mkOption {
        type = types.ints.unsigned;
        default = 0;
        description = "The top margin.";
      };
      bottom = mkOption {
        type = types.ints.unsigned;
        default = 0;
        description = "The bottom margin.";
      };
    };
  };
in
{
  applicationTitleBar = {
    description = "KDE plasmoid with window title and buttons";

    opts = {
      layout = {
        widgetMargins = mkOption {
          type = types.nullOr types.ints.unsigned;
          default = null;
          description = "The margins around the widget.";
        };
        spacingBetweenElements = mkOption {
          type = types.nullOr types.ints.unsigned;
          default = null;
          description = "The spacing between elements.";
        };
        horizontalAlignment = mkOption {
          type = types.enum [ "left" "right" "center" "justify" ];
          default = "left";
          description = "The horizontal alignment of the widget.";
          apply = convertHorizontalAlignment;
        };
        verticalAlignment = mkOption {
          type = types.enum [ "top" "center" "bottom" "baseline" ];
          default = "center";
          description = "The vertical alignment of the widget.";
          apply = convertVerticalAlignment;
        };
        showDisabledElements =
          let enumVals = [ "deactivated" "hideKeepSpace" "hide" ];
          in mkOption {
            type = with types; nullOr (enum enumVals);
            default = null;
            example = "deactivated";
            description = "How to show the elements when the widget is disabled.";
            apply = getIndexFromEnum enumVals;
          };
        fillFreeSpace = mkBoolOption "Whether the widget should fill the free space on the panel.";
        elements = mkOption {
          type = types.nullOr (types.listOf (types.enum [
            "windowCloseButton"
            "windowMinimizeButton"
            "windowMaximizeButton"
            "windowKeepAboveButton"
            "windowKeepBelowButton"
            "windowShadeButton"
            "windowTitle"
            "windowIcon"
            "spacer"
          ]));
          default = null;
          example = [ "windowTitle" ];
          description = ''
            The elements to show in the widget.
          '';
        };
      };
      windowControlButtons = {
        iconSource =
          let enumVals = [ "plasma" "breeze" "aurorae" "oxygen" ];
          in mkOption {
            type = with types; nullOr (enum enumVals);
            default = null;
            example = "plasma";
            description = ''
              The icon source for the control buttons.

              - Plasma: Global icon theme
              - Breeze: Implicit Breeze icons
              - Aurorae: Window decorations theme
              - Oxygen: Implicit Oxygen icons
            '';
            apply = getIndexFromEnum enumVals;
          };
        auroraeTheme = mkOption {
          type = types.nullOr types.str;
          default = null;
          description = "The Aurorae theme to use for the control buttons.";
        };
        buttonsMargin = mkOption {
          type = types.nullOr types.ints.unsigned;
          default = null;
          description = "The margin around the buttons.";
        };
        buttonsAspectRatio = mkOption {
          type = types.nullOr types.ints.unsigned;
          default = null;
          description = "The ratio of button width in percent to 100% of its height. If you need wider buttons, the value should be >100, otherwise less.";
        };
        buttonsAnimationSpeed = mkOption {
          type = types.nullOr types.ints.unsigned;
          default = null;
          description = "The speed of the buttons animation in milliseconds.";
        };
      };
      windowTitle = {
        minimumWidth = mkOption {
          type = types.nullOr types.ints.unsigned;
          default = null;
          description = "The minimum width of the window title.";
        };
        maximumWidth = mkOption {
          type = types.nullOr types.ints.unsigned;
          default = null;
          description = "The maximum width of the window title.";
        };
        font = mkOption {
          type = types.nullOr fontType;
          default = null;
          example = {
            bold = false;
            fit = "FixedSize";
            size = 11;
          };
          description = "The font settings of the window title.";
          apply = font: lib.optionalAttrs (font != null) {
            windowTitleFontBold = font.bold;
            windowTitleFontSize = font.size;
            windowTitleFontSizeMode = font.fit;
          };
        };
        hideEmptyTitle = mkBoolOption "Whether to hide the window title when it's empty.";
        undefinedWindowTitle = mkOption {
          type = types.nullOr types.str;
          default = null;
          description = "The text to show when the window title is undefined.";
        };
        source =
          let enumVals = [ "appName" "decoration" "genericAppName" "alwaysUndefined" ];
          in mkOption {
            type = with types; nullOr (enum enumVals);
            default = null;
            example = "appName";
            description = ''
              The source of the window title.

              - appName: The name of the application
              - decoration: The title of the window decoration
              - genericAppName: The generic name of the application
              - alwaysUndefined: Always show the undefined title
            '';
            apply = getIndexFromEnum enumVals;
          };
        margins = mkOption {
          type = types.nullOr marginType;
          default = null;
          example = {
            left = 10;
            right = 10;
            top = 0;
            bottom = 0;
          };
          description = "The margins around the window title.";
          apply = margins: lib.optionalAttrs (margins != null) {
            windowTitleMarginsLeft = margins.left;
            windowTitleMarginsRight = margins.right;
            windowTitleMarginsTop = margins.top;
            windowTitleMarginsBottom = margins.bottom;
          };
        };
      };
      overrideForMaximized = {
        enable = mkBoolOption "Whether to override the settings for maximized windows.";
        elements = mkOption {
          type = types.nullOr (types.listOf (types.enum [
            "windowCloseButton"
            "windowMinimizeButton"
            "windowMaximizeButton"
            "windowKeepAboveButton"
            "windowKeepBelowButton"
            "windowShadeButton"
            "windowTitle"
            "windowIcon"
            "spacer"
          ]));
          default = null;
          example = [ "windowTitle" ];
          description = ''
            The elements to show in the widget for maximized windows.
          '';
        };
        source =
          let
            enumVals = [ "appName" "decoration" "genericAppName" "alwaysUndefined" ];
          in
          mkOption {
            type = with types; nullOr (enum enumVals);
            default = null;
            example = "appName";
            description = ''
              The source of the window title for maximized windows.

              - appName: The name of the application
              - decoration: The title of the window decoration
              - genericAppName: The generic name of the application
              - alwaysUndefined: Always show the undefined title
            '';
            apply = getIndexFromEnum enumVals;
          };
      };
      behavior = {
        activeTaskSource =
          let enumVals = [ "activeTask" "lastActiveTask" "lastActiveMaximized" ];
          in mkOption {
            type = with types; nullOr (enum enumVals);
            default = null;
            example = "activeTask";
            description = ''
              The source of the active task.

              - activeTask: The active task
              - lastActiveTask: The last active task
              - lastActiveMaximized: The last active maximized task
            '';
            apply = getIndexFromEnum enumVals;
          };
        filterByActivity = mkBoolOption "Whether to filter the tasks by activity.";
        filterByScreen = mkBoolOption "Whether to filter the tasks by screen.";
        filterByVirtualDesktop = mkBoolOption "Whether to filter the tasks by virtual desktop.";
        disableForNotMaximized = mkBoolOption "Whether to disable the tasks that are not maximized.";
        disableButtonsForNotHovered = mkBoolOption "Whether to disable the buttons for not hovered tasks.";
      };
      mouseAreaDrag = {
        enable = mkBoolOption "Whether to enable dragging the widget by the mouse area.";
        onlyMaximized = mkBoolOption "Whether to allow dragging the widget only for maximized windows.";
        threshold = mkOption {
          type = types.nullOr types.ints.unsigned;
          default = null;
          description = "The threshold for dragging the widget.";
        };
        leftDragAction = mkOption {
          type = types.nullOr types.str;
          default = null;
          description = "The action to perform on left click drag.";
        };
        middleDragAction = mkOption {
          type = types.nullOr types.str;
          default = null;
          description = "The action to perform on middle click drag.";
        };
      };
      mouseAreaClick = {
        enable = mkBoolOption "Whether to enable clicking the widget by the mouse area.";
        leftButtonClick = mkOption {
          type = types.nullOr types.str;
          default = null;
          description = "The action to perform on left click.";
        };
        leftButtonDoubleClick = mkOption {
          type = types.nullOr types.str;
          default = null;
          description = "The action to perform on left double click.";
        };
        leftButtonLongClick = mkOption {
          type = types.nullOr types.str;
          default = null;
          description = "The action to perform on left long press.";
        };
        middleButtonClick = mkOption {
          type = types.nullOr types.str;
          default = null;
          description = "The action to perform on middle click.";
        };
        middleButtonDoubleClick = mkOption {
          type = types.nullOr types.str;
          default = null;
          description = "The action to perform on middle double click.";
        };
        middleButtonLongClick = mkOption {
          type = types.nullOr types.str;
          default = null;
          description = "The action to perform on middle long press.";
        };
      };
      mouseAreaWheel = {
        enable = mkBoolOption "Whether to enable scrolling the widget by the mouse area.";
        firstEventDistance = mkOption {
          type = types.nullOr types.ints.unsigned;
          default = null;
          description = "The distance of the first event.";
        };
        nextEventDistance = mkOption {
          type = types.nullOr types.ints.unsigned;
          default = null;
          description = "The distance of the next event.";
        };
        wheelUp = mkOption {
          type = types.nullOr types.str;
          default = null;
          description = "The action to perform on wheel up.";
        };
        wheelDown = mkOption {
          type = types.nullOr types.str;
          default = null;
          description = "The action to perform on wheel down.";
        };
        wheelLeft = mkOption {
          type = types.nullOr types.str;
          default = null;
          description = "The action to perform on wheel left.";
        };
        wheelRight = mkOption {
          type = types.nullOr types.str;
          default = null;
          description = "The action to perform on wheel right.";
        };
      };
    };
    convert =
      { layout
      , windowControlButtons
      , windowTitle
      , overrideForMaximized
      , behavior
      , mouseAreaDrag
      , mouseAreaClick
      , mouseAreaWheel
      }: {
        name = "com.github.antroids.application-title-bar";
        config = {
          Appearance = lib.filterAttrs (_: v: v != null) (
            {
              # Widget layout
              widgetMargins = layout.widgetMargins;
              widgetSpacing = layout.spacingBetweenElements;
              widgetHorizontalAlignment = layout.horizontalAlignment;
              widgetVerticalAlignment = layout.verticalAlignment;
              widgetElementsDisabledMode = layout.showDisabledElements;
              widgetFillWidth = layout.fillFreeSpace;
              widgetElements = layout.elements;

              # Window control buttons
              widgetButtonsIconsTheme = windowControlButtons.iconSource;
              widgetButtonsAuroraeTheme = windowControlButtons.auroraeTheme;
              widgetButtonsMargins = windowControlButtons.buttonsMargin;
              widgetButtonsAspectRatio = windowControlButtons.buttonsAspectRatio;
              widgetButtonsAnimation = windowControlButtons.buttonsAnimationSpeed;

              # Window title
              windowTitleMinimumWidth = windowTitle.minimumWidth;
              windowTitleMaximumWidth = windowTitle.maximumWidth;
              windowTitleHideEmpty = windowTitle.hideEmptyTitle;
              windowTitleUndefined = windowTitle.undefinedWindowTitle;
              windowTitleSource = windowTitle.source;

              # Override for maximized windows
              overrideElementsMaximized = overrideForMaximized.enable;
              widgetElementsMaximized = overrideForMaximized.elements;
              windowTitleSourceMaximized = overrideForMaximized.source;
            }
            // windowTitle.font
            // windowTitle.margins
          );
          Behavior = lib.filterAttrs (_: v: v != null) (
            {
              # Behavior
              widgetActiveTaskSource = behavior.activeTaskSource;
              widgetActiveTaskFilterByActivity = behavior.filterByActivity;
              widgetActiveTaskFilterByScreen = behavior.filterByScreen;
              widgetActiveTaskFilterByVirtualDesktop = behavior.filterByVirtualDesktop;
              widgetActiveTaskFilterNotMaximized = behavior.disableForNotMaximized;
              disableButtonsForNotHoveredWidget = behavior.disableButtonsForNotHovered;

              # Mouse area drag
              windowTitleDragEnabled = mouseAreaDrag.enable;
              windowTitleDragOnlyMaximized = mouseAreaDrag.onlyMaximized;
              windowTitleDragThreshold = mouseAreaDrag.threshold;
              widgetMouseAreaLeftDragAction = mouseAreaDrag.leftDragAction;
              widgetMouseAreaMiddleDragAction = mouseAreaDrag.middleDragAction;

              # Mouse area click
              widgetMouseAreaClickEnabled = mouseAreaClick.enable;
              widgetMouseAreaLeftClickAction = mouseAreaClick.leftButtonClick;
              widgetMouseAreaLeftDoubleClickAction = mouseAreaClick.leftButtonDoubleClick;
              widgetMouseAreaLeftLongPressAction = mouseAreaClick.leftButtonLongClick;
              widgetMouseAreaMiddleClickAction = mouseAreaClick.middleButtonClick;
              widgetMouseAreaMiddleDoubleClickAction = mouseAreaClick.middleButtonDoubleClick;
              widgetMouseAreaMiddleLongPressAction = mouseAreaClick.middleButtonLongClick;

              # Mouse area wheel
              widgetMouseAreaWheelEnabled = mouseAreaWheel.enable;
              widgetMouseAreaWheelFirstEventDistance = mouseAreaWheel.firstEventDistance;
              widgetMouseAreaWheelNextEventDistance = mouseAreaWheel.nextEventDistance;
              widgetMouseAreaWheelUpAction = mouseAreaWheel.wheelUp;
              widgetMouseAreaWheelDownAction = mouseAreaWheel.wheelDown;
              widgetMouseAreaWheelLeftAction = mouseAreaWheel.wheelLeft;
              widgetMouseAreaWheelRightAction = mouseAreaWheel.wheelRight;
            }
          );
        };
      };
  };
}<|MERGE_RESOLUTION|>--- conflicted
+++ resolved
@@ -11,17 +11,10 @@
   convertHorizontalAlignment = horizontalAlignment:
     let
       mappings = {
-<<<<<<< HEAD
         left = 1;
         right = 2;
         center = 4;
         justify = 8;
-=======
-        "left" = 1;
-        "right" = 2;
-        "center" = 4;
-        "justify" = 8;
->>>>>>> 517d8e85
       };
     in
       mappings.${horizontalAlignment} or (throw "Invalid enum value: ${horizontalAlignment}");
@@ -29,17 +22,10 @@
   convertVerticalAlignment = verticalAlignment:
     let
       mappings = {
-<<<<<<< HEAD
         top = 1;
         center = 128;
         bottom = 64;
         baseline = 256;
-=======
-        "top" = 1;
-        "center" = 128;
-        "bottom" = 64;
-        "baseline" = 256;
->>>>>>> 517d8e85
       };
     in
       mappings.${verticalAlignment} or (throw "Invalid enum value: ${verticalAlignment}");
