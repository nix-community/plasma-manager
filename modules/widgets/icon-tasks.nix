--- conflicted
+++ resolved
@@ -197,24 +197,7 @@
           onlyInCurrentScreen = mkBoolOption "Whether to show only window tasks that are on the same screen as the widget.";
           onlyInCurrentDesktop = mkBoolOption "Whether to only show tasks that are on the current virtual desktop.";
           onlyInCurrentActivity = mkBoolOption "Whether to show only tasks that are on the current activity.";
-<<<<<<< HEAD
           onlyMinimized = mkBoolOption "Whether to show only window tasks that are minimized.";
-=======
-          onlyMinimized = mkOption {
-            type = types.nullOr types.bool;
-            default = null;
-            example = true;
-            description = "Whether to show only window tasks that are minimized.";
-            apply =
-              onlyMinimized:
-              if onlyMinimized == null then
-                null
-              else if onlyMinimized == true then
-                1
-              else
-                0;
-          };
->>>>>>> 6f1db348
         };
         unhideOnAttentionNeeded = mkBoolOption "Whether to unhide if a window wants attention.";
         newTasksAppearOn = mkOption {
