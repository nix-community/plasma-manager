# Low-level access to changing Plasma settings.
{ config, lib, pkgs, ... }:

let
  inherit (import ../lib/writeconfig.nix { inherit lib pkgs; }) writeConfig;
  inherit (import ../lib/types.nix { inherit lib; }) advancedSettingsType;

  # Helper function to prepend the appropriate path prefix (e.g. XDG_CONFIG_HOME) to file
  prependPath = prefix: attrset:
    lib.attrsets.mapAttrs'
      (path: config: { name = "${prefix}/${path}"; value = config; })
      attrset;
  plasmaCfg = config.programs.plasma;
  cfg =
    (prependPath config.home.homeDirectory plasmaCfg.file) //
    (prependPath config.xdg.configHome plasmaCfg.configFile) //
    (prependPath config.xdg.dataHome plasmaCfg.dataFile);

  ##############################################################################
<<<<<<< HEAD
  # Modify the settings to respect the different options in settingType.
=======
  # Modify the settings to respect the different options in advancedSettingsType.
>>>>>>> 3399f8b3
  # Checks if "value" represents the final value.
  isFinalValue = value: (builtins.hasAttr "value" value) && (!builtins.isAttrs value.value);
  # Calculates the "marking" we should add to the keys, which for example may be
  # [$i] if we want immutability, or [$e] if we want to expand variables. See
  # https://api.kde.org/frameworks/kconfig/html/options.html for some options.
  calculateKeyMarking = value:
    if !(value.immutable || value.shellExpand) then "" else
    (
      if (value.immutable && value.shellExpand) then "[$ei]" else
      (
        # Here we know that exactly one of immutable or shellExpand is enabled.
        if value.immutable then "[$i]" else "[$e]"
      )
    );
<<<<<<< HEAD
  settingsModify =
    (name: value: (if (!isFinalValue value) then
      (lib.attrsets.nameValuePair name (lib.attrsets.mapAttrs' settingsModify value)) else
      (lib.attrsets.nameValuePair "${name}${calculateKeyMarking value}" value.value)));

  ##############################################################################
  # Types for storing settings.
  settingsValueType = (with lib.types;
    nullOr (oneOf [ bool float int str ]));
  settingType = (with lib.types; submodule {
    options = {
      value = lib.mkOption {
        type = settingsValueType;
        default = null;
        description = "The value for some key.";
      };
      immutable = lib.mkOption {
        type = bool;
        default = false;
        description = ''
          Whether to make the key immutable. This corresponds to adding [$i] to
          the end of the key.
        '';
      };
      shellExpand = lib.mkOption {
        type = bool;
        default = false;
        description = ''
          Whether to mark the key for shell expansion. This corresponds to
          adding [$e] to the end of the key.
        '';
      };
    };
  });
  settingsFileType = with lib.types; attrsOf (attrsOf (attrsOf settingType));
=======
  fileSettingsModify =
    (name: value: (if (!isFinalValue value) then
      (lib.attrsets.nameValuePair name (lib.attrsets.mapAttrs' fileSettingsModify value)) else
      (lib.attrsets.nameValuePair "${name}${calculateKeyMarking value}" value.value)));


  fileSettingsType = with lib.types; attrsOf (attrsOf (attrsOf advancedSettingsType));
>>>>>>> 3399f8b3

  ##############################################################################
  # Generate a script that will use write_config.py to update all
  # settings.
<<<<<<< HEAD
  script = pkgs.writeScript "plasma-config" (writeConfig (lib.attrsets.mapAttrs' settingsModify cfg));
=======
  script = pkgs.writeScript "plasma-config" (writeConfig (lib.attrsets.mapAttrs' fileSettingsModify cfg));
>>>>>>> 3399f8b3

  ##############################################################################
  # Generate a script that will remove all the current config files.
  defaultResetFiles = [
    "baloofilerc"
    "dolphinrc"
    "ffmpegthumbsrc"
    "kactivitymanagerdrc"
    "katerc"
    "kcminputrc"
    "kded5rc"
    "kdeglobals"
    "kgammarc"
    "kglobalshortcutsrc"
    "khotkeysrc"
    "kiorc"
    "klaunchrc"
    "klipperrc"
    "kmixrc"
    "krunnerrc"
    "kscreenlockerrc"
    "kservicemenurc"
    "ksmserverrc"
    "ksplashrc"
    "kwalletrc"
    "kwin_rules_dialogrc"
    "kwinrc"
    "kwinrulesrc"
    "kxkbrc"
    "plasma-localerc"
    "plasmanotifyrc"
    "plasmarc"
    "plasmashellrc"
    "systemsettingsrc"
  ];

  # Creates command to remove file iff the file is present
  removeFileIfExistsCmd = f: "if [ -f ${f} ]; then rm ${f}; fi";
  # Here cfg should be sent in with programs.plasma when called.
  createResetScript = cfg: pkgs.writeScript "reset-plasma-config"
    (builtins.concatStringsSep
      "\n"
      ((map removeFileIfExistsCmd
        # The files in overrideConfigFiles are in XDG_CONFIG_HOME, so we need to
        # add this to the names to get the full path
        (map (f: "${config.xdg.configHome}/${f}") (lib.lists.subtractLists cfg.overrideConfigExclude cfg.overrideConfigFiles)))
      # Some of the startup-scripts may keep track of when they were last run,
      # in order to only run the scripts once for each home-manager generation.
      # However when we use overrideConfig we need to run these scripts after
      # every activation (i.e. after applying a new home-manager generation or
      # after a fresh boot) as the scripts typically write some config-files
      # which will need to be written once again after the old configs are
      # deleted on each activation.
      ++ [ "for file in ${config.xdg.dataHome}/plasma-manager/last_run_*; do ${removeFileIfExistsCmd "$file"}; done" ]));
in
{
  options.programs.plasma = {
    file = lib.mkOption {
      type = fileSettingsType;
      default = { };
      description = ''
        An attribute set where the keys are file names (relative to
        HOME) and the values are attribute sets that represent
        configuration groups and settings inside those groups.
      '';
    };
    configFile = lib.mkOption {
      type = fileSettingsType;
      default = { };
      description = ''
        An attribute set where the keys are file names (relative to
        XDG_CONFIG_HOME) and the values are attribute sets that
        represent configuration groups and settings inside those groups.
      '';
    };
    dataFile = lib.mkOption {
      type = fileSettingsType;
      default = { };
      description = ''
        An attribute set where the keys are file names (relative to
        XDG_DATA_HOME) and the values are attribute sets that
        represent configuration groups and settings inside those groups.
      '';
    };
    overrideConfig = lib.mkOption {
      type = lib.types.bool;
      default = false;
      description = ''
        Wether to discard changes made outside plasma-manager. If enabled all
        settings not specified explicitly in plasma-manager will be set to the
        default on next login. This will automatically delete a lot of
        kde-plasma config-files on each generation so be careful with this
        option.
      '';
    };
    overrideConfigFiles = lib.mkOption {
      type = lib.types.listOf lib.types.str;
      default = defaultResetFiles;
      description = ''
        Config-files which should be deleted on each generation.
      '';
    };
    overrideConfigExclude = lib.mkOption {
      type = lib.types.listOf lib.types.str;
      default = [ ];
      description = ''
        Config-files which explicitly should not be deleted on each generation.
      '';
    };
  };

  imports = [
    (lib.mkRenamedOptionModule [ "programs" "plasma" "files" ] [ "programs" "plasma" "configFile" ])
  ];

  config = lib.mkIf plasmaCfg.enable {
    home.activation.configure-plasma = (lib.hm.dag.entryAfter [ "writeBoundary" ]
      ''
        $DRY_RUN_CMD ${if plasmaCfg.overrideConfig then (createResetScript plasmaCfg) else ""}
        $DRY_RUN_CMD ${script} 
      '');
  };
}
<|MERGE_RESOLUTION|>--- conflicted
+++ resolved
@@ -17,11 +17,7 @@
     (prependPath config.xdg.dataHome plasmaCfg.dataFile);
 
   ##############################################################################
-<<<<<<< HEAD
-  # Modify the settings to respect the different options in settingType.
-=======
   # Modify the settings to respect the different options in advancedSettingsType.
->>>>>>> 3399f8b3
   # Checks if "value" represents the final value.
   isFinalValue = value: (builtins.hasAttr "value" value) && (!builtins.isAttrs value.value);
   # Calculates the "marking" we should add to the keys, which for example may be
@@ -36,43 +32,7 @@
         if value.immutable then "[$i]" else "[$e]"
       )
     );
-<<<<<<< HEAD
-  settingsModify =
-    (name: value: (if (!isFinalValue value) then
-      (lib.attrsets.nameValuePair name (lib.attrsets.mapAttrs' settingsModify value)) else
-      (lib.attrsets.nameValuePair "${name}${calculateKeyMarking value}" value.value)));
 
-  ##############################################################################
-  # Types for storing settings.
-  settingsValueType = (with lib.types;
-    nullOr (oneOf [ bool float int str ]));
-  settingType = (with lib.types; submodule {
-    options = {
-      value = lib.mkOption {
-        type = settingsValueType;
-        default = null;
-        description = "The value for some key.";
-      };
-      immutable = lib.mkOption {
-        type = bool;
-        default = false;
-        description = ''
-          Whether to make the key immutable. This corresponds to adding [$i] to
-          the end of the key.
-        '';
-      };
-      shellExpand = lib.mkOption {
-        type = bool;
-        default = false;
-        description = ''
-          Whether to mark the key for shell expansion. This corresponds to
-          adding [$e] to the end of the key.
-        '';
-      };
-    };
-  });
-  settingsFileType = with lib.types; attrsOf (attrsOf (attrsOf settingType));
-=======
   fileSettingsModify =
     (name: value: (if (!isFinalValue value) then
       (lib.attrsets.nameValuePair name (lib.attrsets.mapAttrs' fileSettingsModify value)) else
@@ -80,16 +40,11 @@
 
 
   fileSettingsType = with lib.types; attrsOf (attrsOf (attrsOf advancedSettingsType));
->>>>>>> 3399f8b3
 
   ##############################################################################
   # Generate a script that will use write_config.py to update all
   # settings.
-<<<<<<< HEAD
-  script = pkgs.writeScript "plasma-config" (writeConfig (lib.attrsets.mapAttrs' settingsModify cfg));
-=======
   script = pkgs.writeScript "plasma-config" (writeConfig (lib.attrsets.mapAttrs' fileSettingsModify cfg));
->>>>>>> 3399f8b3
 
   ##############################################################################
   # Generate a script that will remove all the current config files.
