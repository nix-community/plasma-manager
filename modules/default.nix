{ lib, ... }:

{
  imports = [
    ./apps
    ./files.nix
    ./fonts.nix
    ./hotkeys.nix
    ./kscreenlocker.nix
    ./kwin.nix
    ./panels.nix
    ./shortcuts.nix
    ./spectacle.nix
    ./startup.nix
    ./windows.nix
    ./workspace.nix
<<<<<<< HEAD
    ./kwin.nix
    ./startup.nix
    ./panels.nix
    ./fonts.nix
    ./window-rules.nix
    ./apps
=======
>>>>>>> 6f182700
  ];

  options.programs.plasma.enable = lib.mkEnableOption ''
    Enable configuration management for KDE Plasma.
  '';
}<|MERGE_RESOLUTION|>--- conflicted
+++ resolved
@@ -13,16 +13,8 @@
     ./spectacle.nix
     ./startup.nix
     ./windows.nix
+    ./window-rules.nix
     ./workspace.nix
-<<<<<<< HEAD
-    ./kwin.nix
-    ./startup.nix
-    ./panels.nix
-    ./fonts.nix
-    ./window-rules.nix
-    ./apps
-=======
->>>>>>> 6f182700
   ];
 
   options.programs.plasma.enable = lib.mkEnableOption ''
