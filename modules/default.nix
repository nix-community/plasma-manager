--- conflicted
+++ resolved
@@ -15,14 +15,7 @@
     ./windows.nix
     ./window-rules.nix
     ./workspace.nix
-<<<<<<< HEAD
-    ./kwin.nix
-    ./startup.nix
-    ./panels.nix
     ./input.nix
-    ./apps
-=======
->>>>>>> 5db39ce2
   ];
 
   options.programs.plasma.enable = lib.mkEnableOption ''
